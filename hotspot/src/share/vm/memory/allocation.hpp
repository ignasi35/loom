/*
 * Copyright (c) 1997, 2013, Oracle and/or its affiliates. All rights reserved.
 * DO NOT ALTER OR REMOVE COPYRIGHT NOTICES OR THIS FILE HEADER.
 *
 * This code is free software; you can redistribute it and/or modify it
 * under the terms of the GNU General Public License version 2 only, as
 * published by the Free Software Foundation.
 *
 * This code is distributed in the hope that it will be useful, but WITHOUT
 * ANY WARRANTY; without even the implied warranty of MERCHANTABILITY or
 * FITNESS FOR A PARTICULAR PURPOSE.  See the GNU General Public License
 * version 2 for more details (a copy is included in the LICENSE file that
 * accompanied this code).
 *
 * You should have received a copy of the GNU General Public License version
 * 2 along with this work; if not, write to the Free Software Foundation,
 * Inc., 51 Franklin St, Fifth Floor, Boston, MA 02110-1301 USA.
 *
 * Please contact Oracle, 500 Oracle Parkway, Redwood Shores, CA 94065 USA
 * or visit www.oracle.com if you need additional information or have any
 * questions.
 *
 */

#ifndef SHARE_VM_MEMORY_ALLOCATION_HPP
#define SHARE_VM_MEMORY_ALLOCATION_HPP

#include "runtime/globals.hpp"
#include "utilities/globalDefinitions.hpp"
#include "utilities/macros.hpp"
#ifdef COMPILER1
#include "c1/c1_globals.hpp"
#endif
#ifdef COMPILER2
#include "opto/c2_globals.hpp"
#endif

#include <new>

#define ARENA_ALIGN_M1 (((size_t)(ARENA_AMALLOC_ALIGNMENT)) - 1)
#define ARENA_ALIGN_MASK (~((size_t)ARENA_ALIGN_M1))
#define ARENA_ALIGN(x) ((((size_t)(x)) + ARENA_ALIGN_M1) & ARENA_ALIGN_MASK)


// noinline attribute
#ifdef _WINDOWS
  #define _NOINLINE_  __declspec(noinline)
#else
  #if __GNUC__ < 3    // gcc 2.x does not support noinline attribute
    #define _NOINLINE_
  #else
    #define _NOINLINE_ __attribute__ ((noinline))
  #endif
#endif

class AllocFailStrategy {
public:
  enum AllocFailEnum { EXIT_OOM, RETURN_NULL };
};
typedef AllocFailStrategy::AllocFailEnum AllocFailType;

// All classes in the virtual machine must be subclassed
// by one of the following allocation classes:
//
// For objects allocated in the resource area (see resourceArea.hpp).
// - ResourceObj
//
// For objects allocated in the C-heap (managed by: free & malloc).
// - CHeapObj
//
// For objects allocated on the stack.
// - StackObj
//
// For embedded objects.
// - ValueObj
//
// For classes used as name spaces.
// - AllStatic
//
// For classes in Metaspace (class data)
// - MetaspaceObj
//
// The printable subclasses are used for debugging and define virtual
// member functions for printing. Classes that avoid allocating the
// vtbl entries in the objects should therefore not be the printable
// subclasses.
//
// The following macros and function should be used to allocate memory
// directly in the resource area or in the C-heap, The _OBJ variants
// of the NEW/FREE_C_HEAP macros are used for alloc/dealloc simple
// objects which are not inherited from CHeapObj, note constructor and
// destructor are not called. The preferable way to allocate objects
// is using the new operator.
//
// WARNING: The array variant must only be used for a homogenous array
// where all objects are of the exact type specified. If subtypes are
// stored in the array then must pay attention to calling destructors
// at needed.
//
//   NEW_RESOURCE_ARRAY(type, size)
//   NEW_RESOURCE_OBJ(type)
//   NEW_C_HEAP_ARRAY(type, size)
//   NEW_C_HEAP_OBJ(type, memflags)
//   FREE_C_HEAP_ARRAY(type, old, memflags)
//   FREE_C_HEAP_OBJ(objname, type, memflags)
//   char* AllocateHeap(size_t size, const char* name);
//   void  FreeHeap(void* p);
//
// C-heap allocation can be traced using +PrintHeapAllocation.
// malloc and free should therefore never called directly.

// Base class for objects allocated in the C-heap.

// In non product mode we introduce a super class for all allocation classes
// that supports printing.
// We avoid the superclass in product mode since some C++ compilers add
// a word overhead for empty super classes.

#ifdef PRODUCT
#define ALLOCATION_SUPER_CLASS_SPEC
#else
#define ALLOCATION_SUPER_CLASS_SPEC : public AllocatedObj
class AllocatedObj {
 public:
  // Printing support
  void print() const;
  void print_value() const;

  virtual void print_on(outputStream* st) const;
  virtual void print_value_on(outputStream* st) const;
};
#endif


/*
 * MemoryType bitmap layout:
 * | 16 15 14 13 12 11 10 09 | 08 07 06 05 | 04 03 02 01 |
 * |      memory type        |   object    | reserved    |
 * |                         |     type    |             |
 */
enum MemoryType {
  // Memory type by sub systems. It occupies lower byte.
  mtNone              = 0x0000,  // undefined
  mtClass             = 0x0100,  // memory class for Java classes
  mtThread            = 0x0200,  // memory for thread objects
  mtThreadStack       = 0x0300,
  mtCode              = 0x0400,  // memory for generated code
  mtGC                = 0x0500,  // memory for GC
  mtCompiler          = 0x0600,  // memory for compiler
  mtInternal          = 0x0700,  // memory used by VM, but does not belong to
                                 // any of above categories, and not used for
                                 // native memory tracking
  mtOther             = 0x0800,  // memory not used by VM
  mtSymbol            = 0x0900,  // symbol
  mtNMT               = 0x0A00,  // memory used by native memory tracking
  mtChunk             = 0x0B00,  // chunk that holds content of arenas
  mtJavaHeap          = 0x0C00,  // Java heap
  mtClassShared       = 0x0D00,  // class data sharing
  mtTest              = 0x0E00,  // Test type for verifying NMT
  mtTracing           = 0x0F00,  // memory used for Tracing
  mt_number_of_types  = 0x000F,  // number of memory types (mtDontTrack
                                 // is not included as validate type)
  mtDontTrack         = 0x0F00,  // memory we do not or cannot track
  mt_masks            = 0x7F00,

  // object type mask
  otArena             = 0x0010, // an arena object
  otNMTRecorder       = 0x0020, // memory recorder object
  ot_masks            = 0x00F0
};

#define IS_MEMORY_TYPE(flags, type) ((flags & mt_masks) == type)
#define HAS_VALID_MEMORY_TYPE(flags)((flags & mt_masks) != mtNone)
#define FLAGS_TO_MEMORY_TYPE(flags) (flags & mt_masks)

#define IS_ARENA_OBJ(flags)         ((flags & ot_masks) == otArena)
#define IS_NMT_RECORDER(flags)      ((flags & ot_masks) == otNMTRecorder)
#define NMT_CAN_TRACK(flags)        (!IS_NMT_RECORDER(flags) && !(IS_MEMORY_TYPE(flags, mtDontTrack)))

typedef unsigned short MEMFLAGS;

#if INCLUDE_NMT

extern bool NMT_track_callsite;

#else

const bool NMT_track_callsite = false;

#endif // INCLUDE_NMT

// debug build does not inline
#if defined(_NMT_NOINLINE_)
  #define CURRENT_PC       (NMT_track_callsite ? os::get_caller_pc(1) : 0)
  #define CALLER_PC        (NMT_track_callsite ? os::get_caller_pc(2) : 0)
  #define CALLER_CALLER_PC (NMT_track_callsite ? os::get_caller_pc(3) : 0)
#else
  #define CURRENT_PC      (NMT_track_callsite? os::get_caller_pc(0) : 0)
  #define CALLER_PC       (NMT_track_callsite ? os::get_caller_pc(1) : 0)
  #define CALLER_CALLER_PC (NMT_track_callsite ? os::get_caller_pc(2) : 0)
#endif



template <MEMFLAGS F> class CHeapObj ALLOCATION_SUPER_CLASS_SPEC {
 public:
  _NOINLINE_ void* operator new(size_t size, address caller_pc = 0) throw();
  _NOINLINE_ void* operator new (size_t size, const std::nothrow_t&  nothrow_constant,
                               address caller_pc = 0) throw();
  _NOINLINE_ void* operator new [](size_t size, address caller_pc = 0) throw();
  _NOINLINE_ void* operator new [](size_t size, const std::nothrow_t&  nothrow_constant,
                               address caller_pc = 0) throw();
  void  operator delete(void* p);
  void  operator delete [] (void* p);
};

// Base class for objects allocated on the stack only.
// Calling new or delete will result in fatal error.

class StackObj ALLOCATION_SUPER_CLASS_SPEC {
 private:
<<<<<<< HEAD
  void* operator new(size_t size);
  void* operator new [](size_t size);
#ifdef __IBMCPP__
 public:
#endif
  void  operator delete(void* p);
=======
  void* operator new(size_t size) throw();
  void  operator delete(void* p);
  void* operator new [](size_t size) throw();
>>>>>>> 549912a0
  void  operator delete [](void* p);
};

// Base class for objects used as value objects.
// Calling new or delete will result in fatal error.
//
// Portability note: Certain compilers (e.g. gcc) will
// always make classes bigger if it has a superclass, even
// if the superclass does not have any virtual methods or
// instance fields. The HotSpot implementation relies on this
// not to happen. So never make a ValueObj class a direct subclass
// of this object, but use the VALUE_OBJ_CLASS_SPEC class instead, e.g.,
// like this:
//
//   class A VALUE_OBJ_CLASS_SPEC {
//     ...
//   }
//
// With gcc and possible other compilers the VALUE_OBJ_CLASS_SPEC can
// be defined as a an empty string "".
//
class _ValueObj {
 private:
  void* operator new(size_t size) throw();
  void  operator delete(void* p);
  void* operator new [](size_t size) throw();
  void  operator delete [](void* p);
};


// Base class for objects stored in Metaspace.
// Calling delete will result in fatal error.
//
// Do not inherit from something with a vptr because this class does
// not introduce one.  This class is used to allocate both shared read-only
// and shared read-write classes.
//

class ClassLoaderData;

class MetaspaceObj {
 public:
  bool is_metaspace_object() const;  // more specific test but slower
  bool is_shared() const;
  void print_address_on(outputStream* st) const;  // nonvirtual address printing

#define METASPACE_OBJ_TYPES_DO(f) \
  f(Unknown) \
  f(Class) \
  f(Symbol) \
  f(TypeArrayU1) \
  f(TypeArrayU2) \
  f(TypeArrayU4) \
  f(TypeArrayU8) \
  f(TypeArrayOther) \
  f(Method) \
  f(ConstMethod) \
  f(MethodData) \
  f(ConstantPool) \
  f(ConstantPoolCache) \
  f(Annotation) \
  f(MethodCounters)

#define METASPACE_OBJ_TYPE_DECLARE(name) name ## Type,
#define METASPACE_OBJ_TYPE_NAME_CASE(name) case name ## Type: return #name;

  enum Type {
    // Types are MetaspaceObj::ClassType, MetaspaceObj::SymbolType, etc
    METASPACE_OBJ_TYPES_DO(METASPACE_OBJ_TYPE_DECLARE)
    _number_of_types
  };

  static const char * type_name(Type type) {
    switch(type) {
    METASPACE_OBJ_TYPES_DO(METASPACE_OBJ_TYPE_NAME_CASE)
    default:
      ShouldNotReachHere();
      return NULL;
    }
  }

  static MetaspaceObj::Type array_type(size_t elem_size) {
    switch (elem_size) {
    case 1: return TypeArrayU1Type;
    case 2: return TypeArrayU2Type;
    case 4: return TypeArrayU4Type;
    case 8: return TypeArrayU8Type;
    default:
      return TypeArrayOtherType;
    }
  }

  void* operator new(size_t size, ClassLoaderData* loader_data,
                     size_t word_size, bool read_only,
                     Type type, Thread* thread) throw();
                     // can't use TRAPS from this header file.
  void operator delete(void* p) { ShouldNotCallThis(); }
};

// Base class for classes that constitute name spaces.

class AllStatic {
 public:
  AllStatic()  { ShouldNotCallThis(); }
  ~AllStatic() { ShouldNotCallThis(); }
};


//------------------------------Chunk------------------------------------------
// Linked list of raw memory chunks
class Chunk: CHeapObj<mtChunk> {
  friend class VMStructs;

 protected:
  Chunk*       _next;     // Next Chunk in list
  const size_t _len;      // Size of this Chunk
 public:
  void* operator new(size_t size, AllocFailType alloc_failmode, size_t length) throw();
  void  operator delete(void* p);
  Chunk(size_t length);

  enum {
    // default sizes; make them slightly smaller than 2**k to guard against
    // buddy-system style malloc implementations
#ifdef _LP64
    slack      = 40,            // [RGV] Not sure if this is right, but make it
                                //       a multiple of 8.
#else
    slack      = 20,            // suspected sizeof(Chunk) + internal malloc headers
#endif

    tiny_size  =  256  - slack, // Size of first chunk (tiny)
    init_size  =  1*K  - slack, // Size of first chunk (normal aka small)
    medium_size= 10*K  - slack, // Size of medium-sized chunk
    size       = 32*K  - slack, // Default size of an Arena chunk (following the first)
    non_pool_size = init_size + 32 // An initial size which is not one of above
  };

  void chop();                  // Chop this chunk
  void next_chop();             // Chop next chunk
  static size_t aligned_overhead_size(void) { return ARENA_ALIGN(sizeof(Chunk)); }
  static size_t aligned_overhead_size(size_t byte_size) { return ARENA_ALIGN(byte_size); }

  size_t length() const         { return _len;  }
  Chunk* next() const           { return _next;  }
  void set_next(Chunk* n)       { _next = n;  }
  // Boundaries of data area (possibly unused)
  char* bottom() const          { return ((char*) this) + aligned_overhead_size();  }
  char* top()    const          { return bottom() + _len; }
  bool contains(char* p) const  { return bottom() <= p && p <= top(); }

  // Start the chunk_pool cleaner task
  static void start_chunk_pool_cleaner_task();

  static void clean_chunk_pool();
};

//------------------------------Arena------------------------------------------
// Fast allocation of memory
class Arena : public CHeapObj<mtNone|otArena> {
protected:
  friend class ResourceMark;
  friend class HandleMark;
  friend class NoHandleMark;
  friend class VMStructs;

  Chunk *_first;                // First chunk
  Chunk *_chunk;                // current chunk
  char *_hwm, *_max;            // High water mark and max in current chunk
  // Get a new Chunk of at least size x
  void* grow(size_t x, AllocFailType alloc_failmode = AllocFailStrategy::EXIT_OOM);
  size_t _size_in_bytes;        // Size of arena (used for native memory tracking)

  NOT_PRODUCT(static julong _bytes_allocated;) // total #bytes allocated since start
  friend class AllocStats;
  debug_only(void* malloc(size_t size);)
  debug_only(void* internal_malloc_4(size_t x);)
  NOT_PRODUCT(void inc_bytes_allocated(size_t x);)

  void signal_out_of_memory(size_t request, const char* whence) const;

  bool check_for_overflow(size_t request, const char* whence,
      AllocFailType alloc_failmode = AllocFailStrategy::EXIT_OOM) const {
    if (UINTPTR_MAX - request < (uintptr_t)_hwm) {
      if (alloc_failmode == AllocFailStrategy::RETURN_NULL) {
        return false;
      }
      signal_out_of_memory(request, whence);
    }
    return true;
 }

 public:
  Arena();
  Arena(size_t init_size);
  ~Arena();
  void  destruct_contents();
  char* hwm() const             { return _hwm; }

  // new operators
  void* operator new (size_t size) throw();
  void* operator new (size_t size, const std::nothrow_t& nothrow_constant) throw();

  // dynamic memory type tagging
  void* operator new(size_t size, MEMFLAGS flags) throw();
  void* operator new(size_t size, const std::nothrow_t& nothrow_constant, MEMFLAGS flags) throw();
  void  operator delete(void* p);

  // Fast allocate in the arena.  Common case is: pointer test + increment.
  void* Amalloc(size_t x, AllocFailType alloc_failmode = AllocFailStrategy::EXIT_OOM) {
    assert(is_power_of_2(ARENA_AMALLOC_ALIGNMENT) , "should be a power of 2");
    x = ARENA_ALIGN(x);
    debug_only(if (UseMallocOnly) return malloc(x);)
    if (!check_for_overflow(x, "Arena::Amalloc", alloc_failmode))
      return NULL;
    NOT_PRODUCT(inc_bytes_allocated(x);)
    if (_hwm + x > _max) {
      return grow(x, alloc_failmode);
    } else {
      char *old = _hwm;
      _hwm += x;
      return old;
    }
  }
  // Further assume size is padded out to words
  void *Amalloc_4(size_t x, AllocFailType alloc_failmode = AllocFailStrategy::EXIT_OOM) {
    assert( (x&(sizeof(char*)-1)) == 0, "misaligned size" );
    debug_only(if (UseMallocOnly) return malloc(x);)
    if (!check_for_overflow(x, "Arena::Amalloc_4", alloc_failmode))
      return NULL;
    NOT_PRODUCT(inc_bytes_allocated(x);)
    if (_hwm + x > _max) {
      return grow(x, alloc_failmode);
    } else {
      char *old = _hwm;
      _hwm += x;
      return old;
    }
  }

  // Allocate with 'double' alignment. It is 8 bytes on sparc.
  // In other cases Amalloc_D() should be the same as Amalloc_4().
  void* Amalloc_D(size_t x, AllocFailType alloc_failmode = AllocFailStrategy::EXIT_OOM) {
    assert( (x&(sizeof(char*)-1)) == 0, "misaligned size" );
    debug_only(if (UseMallocOnly) return malloc(x);)
#if defined(SPARC) && !defined(_LP64)
#define DALIGN_M1 7
    size_t delta = (((size_t)_hwm + DALIGN_M1) & ~DALIGN_M1) - (size_t)_hwm;
    x += delta;
#endif
    if (!check_for_overflow(x, "Arena::Amalloc_D", alloc_failmode))
      return NULL;
    NOT_PRODUCT(inc_bytes_allocated(x);)
    if (_hwm + x > _max) {
      return grow(x, alloc_failmode); // grow() returns a result aligned >= 8 bytes.
    } else {
      char *old = _hwm;
      _hwm += x;
#if defined(SPARC) && !defined(_LP64)
      old += delta; // align to 8-bytes
#endif
      return old;
    }
  }

  // Fast delete in area.  Common case is: NOP (except for storage reclaimed)
  void Afree(void *ptr, size_t size) {
#ifdef ASSERT
    if (ZapResourceArea) memset(ptr, badResourceValue, size); // zap freed memory
    if (UseMallocOnly) return;
#endif
    if (((char*)ptr) + size == _hwm) _hwm = (char*)ptr;
  }

  void *Arealloc( void *old_ptr, size_t old_size, size_t new_size,
      AllocFailType alloc_failmode = AllocFailStrategy::EXIT_OOM);

  // Move contents of this arena into an empty arena
  Arena *move_contents(Arena *empty_arena);

  // Determine if pointer belongs to this Arena or not.
  bool contains( const void *ptr ) const;

  // Total of all chunks in use (not thread-safe)
  size_t used() const;

  // Total # of bytes used
  size_t size_in_bytes() const         {  return _size_in_bytes; };
  void set_size_in_bytes(size_t size);

  static void free_malloced_objects(Chunk* chunk, char* hwm, char* max, char* hwm2)  PRODUCT_RETURN;
  static void free_all(char** start, char** end)                                     PRODUCT_RETURN;

  // how many arena instances
  NOT_PRODUCT(static volatile jint _instance_count;)
private:
  // Reset this Arena to empty, access will trigger grow if necessary
  void   reset(void) {
    _first = _chunk = NULL;
    _hwm = _max = NULL;
    set_size_in_bytes(0);
  }
};

// One of the following macros must be used when allocating
// an array or object from an arena
#define NEW_ARENA_ARRAY(arena, type, size) \
  (type*) (arena)->Amalloc((size) * sizeof(type))

#define REALLOC_ARENA_ARRAY(arena, type, old, old_size, new_size)    \
  (type*) (arena)->Arealloc((char*)(old), (old_size) * sizeof(type), \
                            (new_size) * sizeof(type) )

#define FREE_ARENA_ARRAY(arena, type, old, size) \
  (arena)->Afree((char*)(old), (size) * sizeof(type))

#define NEW_ARENA_OBJ(arena, type) \
  NEW_ARENA_ARRAY(arena, type, 1)


//%note allocation_1
extern char* resource_allocate_bytes(size_t size,
    AllocFailType alloc_failmode = AllocFailStrategy::EXIT_OOM);
extern char* resource_allocate_bytes(Thread* thread, size_t size,
    AllocFailType alloc_failmode = AllocFailStrategy::EXIT_OOM);
extern char* resource_reallocate_bytes( char *old, size_t old_size, size_t new_size,
    AllocFailType alloc_failmode = AllocFailStrategy::EXIT_OOM);
extern void resource_free_bytes( char *old, size_t size );

//----------------------------------------------------------------------
// Base class for objects allocated in the resource area per default.
// Optionally, objects may be allocated on the C heap with
// new(ResourceObj::C_HEAP) Foo(...) or in an Arena with new (&arena)
// ResourceObj's can be allocated within other objects, but don't use
// new or delete (allocation_type is unknown).  If new is used to allocate,
// use delete to deallocate.
class ResourceObj ALLOCATION_SUPER_CLASS_SPEC {
 public:
  enum allocation_type { STACK_OR_EMBEDDED = 0, RESOURCE_AREA, C_HEAP, ARENA, allocation_mask = 0x3 };
  static void set_allocation_type(address res, allocation_type type) NOT_DEBUG_RETURN;
#ifdef ASSERT
 private:
  // When this object is allocated on stack the new() operator is not
  // called but garbage on stack may look like a valid allocation_type.
  // Store negated 'this' pointer when new() is called to distinguish cases.
  // Use second array's element for verification value to distinguish garbage.
  uintptr_t _allocation_t[2];
  bool is_type_set() const;
 public:
  allocation_type get_allocation_type() const;
  bool allocated_on_stack()    const { return get_allocation_type() == STACK_OR_EMBEDDED; }
  bool allocated_on_res_area() const { return get_allocation_type() == RESOURCE_AREA; }
  bool allocated_on_C_heap()   const { return get_allocation_type() == C_HEAP; }
  bool allocated_on_arena()    const { return get_allocation_type() == ARENA; }
  ResourceObj(); // default construtor
  ResourceObj(const ResourceObj& r); // default copy construtor
  ResourceObj& operator=(const ResourceObj& r); // default copy assignment
  ~ResourceObj();
#endif // ASSERT

 public:
  void* operator new(size_t size, allocation_type type, MEMFLAGS flags) throw();
  void* operator new [](size_t size, allocation_type type, MEMFLAGS flags) throw();
  void* operator new(size_t size, const std::nothrow_t&  nothrow_constant,
      allocation_type type, MEMFLAGS flags) throw();
  void* operator new [](size_t size, const std::nothrow_t&  nothrow_constant,
      allocation_type type, MEMFLAGS flags) throw();

  void* operator new(size_t size, Arena *arena) throw() {
      address res = (address)arena->Amalloc(size);
      DEBUG_ONLY(set_allocation_type(res, ARENA);)
      return res;
  }

  void* operator new [](size_t size, Arena *arena) throw() {
      address res = (address)arena->Amalloc(size);
      DEBUG_ONLY(set_allocation_type(res, ARENA);)
      return res;
  }

  void* operator new(size_t size) throw() {
      address res = (address)resource_allocate_bytes(size);
      DEBUG_ONLY(set_allocation_type(res, RESOURCE_AREA);)
      return res;
  }

  void* operator new(size_t size, const std::nothrow_t& nothrow_constant) throw() {
      address res = (address)resource_allocate_bytes(size, AllocFailStrategy::RETURN_NULL);
      DEBUG_ONLY(if (res != NULL) set_allocation_type(res, RESOURCE_AREA);)
      return res;
  }

  void* operator new [](size_t size) throw() {
      address res = (address)resource_allocate_bytes(size);
      DEBUG_ONLY(set_allocation_type(res, RESOURCE_AREA);)
      return res;
  }

  void* operator new [](size_t size, const std::nothrow_t& nothrow_constant) throw() {
      address res = (address)resource_allocate_bytes(size, AllocFailStrategy::RETURN_NULL);
      DEBUG_ONLY(if (res != NULL) set_allocation_type(res, RESOURCE_AREA);)
      return res;
  }

  void  operator delete(void* p);
  void  operator delete [](void* p);
};

// One of the following macros must be used when allocating an array
// or object to determine whether it should reside in the C heap on in
// the resource area.

#define NEW_RESOURCE_ARRAY(type, size)\
  (type*) resource_allocate_bytes((size) * sizeof(type))

#define NEW_RESOURCE_ARRAY_RETURN_NULL(type, size)\
  (type*) resource_allocate_bytes((size) * sizeof(type), AllocFailStrategy::RETURN_NULL)

#define NEW_RESOURCE_ARRAY_IN_THREAD(thread, type, size)\
  (type*) resource_allocate_bytes(thread, (size) * sizeof(type))

#define NEW_RESOURCE_ARRAY_IN_THREAD_RETURN_NULL(thread, type, size)\
  (type*) resource_allocate_bytes(thread, (size) * sizeof(type), AllocFailStrategy::RETURN_NULL)

#define REALLOC_RESOURCE_ARRAY(type, old, old_size, new_size)\
  (type*) resource_reallocate_bytes((char*)(old), (old_size) * sizeof(type), (new_size) * sizeof(type))

#define REALLOC_RESOURCE_ARRAY_RETURN_NULL(type, old, old_size, new_size)\
  (type*) resource_reallocate_bytes((char*)(old), (old_size) * sizeof(type),\
                                    (new_size) * sizeof(type), AllocFailStrategy::RETURN_NULL)

#define FREE_RESOURCE_ARRAY(type, old, size)\
  resource_free_bytes((char*)(old), (size) * sizeof(type))

#define FREE_FAST(old)\
    /* nop */

#define NEW_RESOURCE_OBJ(type)\
  NEW_RESOURCE_ARRAY(type, 1)

#define NEW_RESOURCE_OBJ_RETURN_NULL(type)\
  NEW_RESOURCE_ARRAY_RETURN_NULL(type, 1)

#define NEW_C_HEAP_ARRAY3(type, size, memflags, pc, allocfail)\
  (type*) AllocateHeap((size) * sizeof(type), memflags, pc, allocfail)

#define NEW_C_HEAP_ARRAY2(type, size, memflags, pc)\
  (type*) (AllocateHeap((size) * sizeof(type), memflags, pc))

#define NEW_C_HEAP_ARRAY(type, size, memflags)\
  (type*) (AllocateHeap((size) * sizeof(type), memflags))

#define NEW_C_HEAP_ARRAY2_RETURN_NULL(type, size, memflags, pc)\
  NEW_C_HEAP_ARRAY3(type, (size), memflags, pc, AllocFailStrategy::RETURN_NULL)

#define NEW_C_HEAP_ARRAY_RETURN_NULL(type, size, memflags)\
  NEW_C_HEAP_ARRAY3(type, (size), memflags, (address)0, AllocFailStrategy::RETURN_NULL)

#define REALLOC_C_HEAP_ARRAY(type, old, size, memflags)\
  (type*) (ReallocateHeap((char*)(old), (size) * sizeof(type), memflags))

#define REALLOC_C_HEAP_ARRAY_RETURN_NULL(type, old, size, memflags)\
  (type*) (ReallocateHeap((char*)(old), (size) * sizeof(type), memflags, AllocFailStrategy::RETURN_NULL))

#define FREE_C_HEAP_ARRAY(type, old, memflags) \
  FreeHeap((char*)(old), memflags)

// allocate type in heap without calling ctor
#define NEW_C_HEAP_OBJ(type, memflags)\
  NEW_C_HEAP_ARRAY(type, 1, memflags)

#define NEW_C_HEAP_OBJ_RETURN_NULL(type, memflags)\
  NEW_C_HEAP_ARRAY_RETURN_NULL(type, 1, memflags)

// deallocate obj of type in heap without calling dtor
#define FREE_C_HEAP_OBJ(objname, memflags)\
  FreeHeap((char*)objname, memflags);

// for statistics
#ifndef PRODUCT
class AllocStats : StackObj {
  julong start_mallocs, start_frees;
  julong start_malloc_bytes, start_mfree_bytes, start_res_bytes;
 public:
  AllocStats();

  julong num_mallocs();    // since creation of receiver
  julong alloc_bytes();
  julong num_frees();
  julong free_bytes();
  julong resource_bytes();
  void   print();
};
#endif


//------------------------------ReallocMark---------------------------------
// Code which uses REALLOC_RESOURCE_ARRAY should check an associated
// ReallocMark, which is declared in the same scope as the reallocated
// pointer.  Any operation that could __potentially__ cause a reallocation
// should check the ReallocMark.
class ReallocMark: public StackObj {
protected:
  NOT_PRODUCT(int _nesting;)

public:
  ReallocMark()   PRODUCT_RETURN;
  void check()    PRODUCT_RETURN;
};

// Helper class to allocate arrays that may become large.
// Uses the OS malloc for allocations smaller than ArrayAllocatorMallocLimit
// and uses mapped memory for larger allocations.
// Most OS mallocs do something similar but Solaris malloc does not revert
// to mapped memory for large allocations. By default ArrayAllocatorMallocLimit
// is set so that we always use malloc except for Solaris where we set the
// limit to get mapped memory.
template <class E, MEMFLAGS F>
class ArrayAllocator VALUE_OBJ_CLASS_SPEC {
  char* _addr;
  bool _use_malloc;
  size_t _size;
  bool _free_in_destructor;
 public:
  ArrayAllocator(bool free_in_destructor = true) :
    _addr(NULL), _use_malloc(false), _size(0), _free_in_destructor(free_in_destructor) { }

  ~ArrayAllocator() {
    if (_free_in_destructor) {
      free();
    }
  }

  E* allocate(size_t length);
  void free();
};

#endif // SHARE_VM_MEMORY_ALLOCATION_HPP<|MERGE_RESOLUTION|>--- conflicted
+++ resolved
@@ -219,18 +219,12 @@
 
 class StackObj ALLOCATION_SUPER_CLASS_SPEC {
  private:
-<<<<<<< HEAD
-  void* operator new(size_t size);
-  void* operator new [](size_t size);
+  void* operator new(size_t size) throw();
+  void* operator new [](size_t size) throw();
 #ifdef __IBMCPP__
  public:
 #endif
   void  operator delete(void* p);
-=======
-  void* operator new(size_t size) throw();
-  void  operator delete(void* p);
-  void* operator new [](size_t size) throw();
->>>>>>> 549912a0
   void  operator delete [](void* p);
 };
 
