--- conflicted
+++ resolved
@@ -84,18 +84,10 @@
     long heapTopAddress = getFieldValue("CompilerToVM::Data::_heap_top_addr", Long.class, "HeapWord* volatile*");
 
     // JDK-8015774
-<<<<<<< HEAD
-    final long codeCacheLowBound = getFieldValue("CodeCache::_low_bound", Long.class, "address");
-    final long codeCacheHighBound = getFieldValue("CodeCache::_high_bound", Long.class, "address");
+    long codeCacheLowBound = getFieldValue("CodeCache::_low_bound", Long.class, "address");
+    long codeCacheHighBound = getFieldValue("CodeCache::_high_bound", Long.class, "address");
 
     public final long continuationThaw = getFieldValue("StubRoutines::_cont_thaw", Long.class, "address");
     public final long continuationGetSP = getFieldValue("StubRoutines::_cont_getSP", Long.class, "address");
     public final long continuationDoYield = getFieldValue("StubRoutines::_cont_doYield", Long.class, "address");
-
-    // JDK-8205105
-    boolean useFastTLABRefill = false;
-=======
-    long codeCacheLowBound = getFieldValue("CodeCache::_low_bound", Long.class, "address");
-    long codeCacheHighBound = getFieldValue("CodeCache::_high_bound", Long.class, "address");
->>>>>>> b70b3199
 }