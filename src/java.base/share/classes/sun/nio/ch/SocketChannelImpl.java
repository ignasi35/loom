/*
 * Copyright (c) 2000, 2019, Oracle and/or its affiliates. All rights reserved.
 * DO NOT ALTER OR REMOVE COPYRIGHT NOTICES OR THIS FILE HEADER.
 *
 * This code is free software; you can redistribute it and/or modify it
 * under the terms of the GNU General Public License version 2 only, as
 * published by the Free Software Foundation.  Oracle designates this
 * particular file as subject to the "Classpath" exception as provided
 * by Oracle in the LICENSE file that accompanied this code.
 *
 * This code is distributed in the hope that it will be useful, but WITHOUT
 * ANY WARRANTY; without even the implied warranty of MERCHANTABILITY or
 * FITNESS FOR A PARTICULAR PURPOSE.  See the GNU General Public License
 * version 2 for more details (a copy is included in the LICENSE file that
 * accompanied this code).
 *
 * You should have received a copy of the GNU General Public License version
 * 2 along with this work; if not, write to the Free Software Foundation,
 * Inc., 51 Franklin St, Fifth Floor, Boston, MA 02110-1301 USA.
 *
 * Please contact Oracle, 500 Oracle Parkway, Redwood Shores, CA 94065 USA
 * or visit www.oracle.com if you need additional information or have any
 * questions.
 */

package sun.nio.ch;

import java.io.FileDescriptor;
import java.io.IOException;
import java.net.InetAddress;
import java.net.InetSocketAddress;
import java.net.ProtocolFamily;
import java.net.Socket;
import java.net.SocketAddress;
import java.net.SocketOption;
import java.net.StandardProtocolFamily;
import java.net.StandardSocketOptions;
import java.nio.ByteBuffer;
import java.nio.channels.AlreadyBoundException;
import java.nio.channels.AlreadyConnectedException;
import java.nio.channels.AsynchronousCloseException;
import java.nio.channels.ClosedChannelException;
import java.nio.channels.ConnectionPendingException;
import java.nio.channels.NoConnectionPendingException;
import java.nio.channels.NotYetConnectedException;
import java.nio.channels.SelectionKey;
import java.nio.channels.SocketChannel;
import java.nio.channels.spi.SelectorProvider;
import java.util.Collections;
import java.util.HashSet;
import java.util.Objects;
import java.util.Set;
import java.util.concurrent.locks.ReentrantLock;

import sun.net.NetHooks;
import sun.net.ext.ExtendedSocketOptions;
import sun.net.util.SocketExceptions;

/**
 * An implementation of SocketChannels
 */

class SocketChannelImpl
    extends SocketChannel
    implements SelChImpl
{
    // Used to make native read and write calls
    private static final NativeDispatcher nd = new SocketDispatcher();

    // Our file descriptor object
    private final FileDescriptor fd;
    private final int fdVal;

    // Lock held by current reading or connecting thread
    private final ReentrantLock readLock = new ReentrantLock();

    // Lock held by current writing or connecting thread
    private final ReentrantLock writeLock = new ReentrantLock();

    // Lock held by any thread that modifies the state fields declared below
    // DO NOT invoke a blocking I/O operation while holding this lock!
    private final Object stateLock = new Object();

    // Input/Output closed
    private volatile boolean isInputClosed;
    private volatile boolean isOutputClosed;

    // -- The following fields are protected by stateLock

    // set true when exclusive binding is on and SO_REUSEADDR is emulated
    private boolean isReuseAddress;

    // State, increases monotonically
    private static final int ST_UNCONNECTED = 0;
    private static final int ST_CONNECTIONPENDING = 1;
    private static final int ST_CONNECTED = 2;
    private static final int ST_CLOSING = 3;
    private static final int ST_KILLPENDING = 4;
    private static final int ST_KILLED = 5;
    private volatile int state;  // need stateLock to change

    // IDs of native threads doing reads and writes, for signalling
    private long readerThread;
    private long writerThread;

    // Binding
    private InetSocketAddress localAddress;
    private InetSocketAddress remoteAddress;

    // Socket adaptor, created on demand
    private Socket socket;

    // -- End of fields protected by stateLock


    // Constructor for normal connecting sockets
    //
    SocketChannelImpl(SelectorProvider sp) throws IOException {
        super(sp);

        FileDescriptor fd = Net.socket(true);
        try {
            IOUtil.configureBlocking(fd, false);
        } catch (IOException ioe) {
            nd.close(fd);
            throw ioe;
        }

        this.fd = fd;
        this.fdVal = IOUtil.fdVal(fd);
    }

    SocketChannelImpl(SelectorProvider sp, FileDescriptor fd, boolean bound)
        throws IOException
    {
        super(sp);
        IOUtil.configureBlocking(fd, false);

        this.fd = fd;
        this.fdVal = IOUtil.fdVal(fd);
        if (bound) {
            synchronized (stateLock) {
                this.localAddress = Net.localAddress(fd);
            }
        }
    }

    // Constructor for sockets obtained from server sockets
    //
    SocketChannelImpl(SelectorProvider sp, FileDescriptor fd, InetSocketAddress isa)
        throws IOException
    {
        super(sp);

        try {
            IOUtil.configureBlocking(fd, false);
        } catch (IOException ioe) {
            nd.close(fd);
            throw ioe;
        }

        this.fd = fd;
        this.fdVal = IOUtil.fdVal(fd);
        synchronized (stateLock) {
            this.localAddress = Net.localAddress(fd);
            this.remoteAddress = isa;
            this.state = ST_CONNECTED;
        }
    }

    /**
     * Checks that the channel is open.
     *
     * @throws ClosedChannelException if channel is closed (or closing)
     */
    private void ensureOpen() throws ClosedChannelException {
        if (!isOpen())
            throw new ClosedChannelException();
    }

    /**
     * Checks that the channel is open and connected.
     *
     * @apiNote This method uses the "state" field to check if the channel is
     * open. It should never be used in conjuncion with isOpen or ensureOpen
     * as these methods check AbstractInterruptibleChannel's closed field - that
     * field is set before implCloseSelectableChannel is called and so before
     * the state is changed.
     *
     * @throws ClosedChannelException if channel is closed (or closing)
     * @throws NotYetConnectedException if open and not connected
     */
    private void ensureOpenAndConnected() throws ClosedChannelException {
        int state = this.state;
        if (state < ST_CONNECTED) {
            throw new NotYetConnectedException();
        } else if (state > ST_CONNECTED) {
            throw new ClosedChannelException();
        }
    }

    @Override
    public Socket socket() {
        synchronized (stateLock) {
            if (socket == null)
                socket = SocketAdaptor.create(this);
            return socket;
        }
    }

    @Override
    public SocketAddress getLocalAddress() throws IOException {
        synchronized (stateLock) {
            ensureOpen();
            return Net.getRevealedLocalAddress(localAddress);
        }
    }

    @Override
    public SocketAddress getRemoteAddress() throws IOException {
        synchronized (stateLock) {
            ensureOpen();
            return remoteAddress;
        }
    }

    @Override
    public <T> SocketChannel setOption(SocketOption<T> name, T value)
        throws IOException
    {
        Objects.requireNonNull(name);
        if (!supportedOptions().contains(name))
            throw new UnsupportedOperationException("'" + name + "' not supported");

        synchronized (stateLock) {
            ensureOpen();

            if (name == StandardSocketOptions.IP_TOS) {
                ProtocolFamily family = Net.isIPv6Available() ?
                    StandardProtocolFamily.INET6 : StandardProtocolFamily.INET;
                Net.setSocketOption(fd, family, name, value);
                return this;
            }

            if (name == StandardSocketOptions.SO_REUSEADDR && Net.useExclusiveBind()) {
                // SO_REUSEADDR emulated when using exclusive bind
                isReuseAddress = (Boolean)value;
                return this;
            }

            // no options that require special handling
            Net.setSocketOption(fd, Net.UNSPEC, name, value);
            return this;
        }
    }

    @Override
    @SuppressWarnings("unchecked")
    public <T> T getOption(SocketOption<T> name)
        throws IOException
    {
        Objects.requireNonNull(name);
        if (!supportedOptions().contains(name))
            throw new UnsupportedOperationException("'" + name + "' not supported");

        synchronized (stateLock) {
            ensureOpen();

            if (name == StandardSocketOptions.SO_REUSEADDR && Net.useExclusiveBind()) {
                // SO_REUSEADDR emulated when using exclusive bind
                return (T)Boolean.valueOf(isReuseAddress);
            }

            // special handling for IP_TOS: always return 0 when IPv6
            if (name == StandardSocketOptions.IP_TOS) {
                ProtocolFamily family = Net.isIPv6Available() ?
                    StandardProtocolFamily.INET6 : StandardProtocolFamily.INET;
                return (T) Net.getSocketOption(fd, family, name);
            }

            // no options that require special handling
            return (T) Net.getSocketOption(fd, Net.UNSPEC, name);
        }
    }

    private static class DefaultOptionsHolder {
        static final Set<SocketOption<?>> defaultOptions = defaultOptions();

        private static Set<SocketOption<?>> defaultOptions() {
            HashSet<SocketOption<?>> set = new HashSet<>();
            set.add(StandardSocketOptions.SO_SNDBUF);
            set.add(StandardSocketOptions.SO_RCVBUF);
            set.add(StandardSocketOptions.SO_KEEPALIVE);
            set.add(StandardSocketOptions.SO_REUSEADDR);
            if (Net.isReusePortAvailable()) {
                set.add(StandardSocketOptions.SO_REUSEPORT);
            }
            set.add(StandardSocketOptions.SO_LINGER);
            set.add(StandardSocketOptions.TCP_NODELAY);
            // additional options required by socket adaptor
            set.add(StandardSocketOptions.IP_TOS);
            set.add(ExtendedSocketOption.SO_OOBINLINE);
            set.addAll(ExtendedSocketOptions.clientSocketOptions());
            return Collections.unmodifiableSet(set);
        }
    }

    @Override
    public final Set<SocketOption<?>> supportedOptions() {
        return DefaultOptionsHolder.defaultOptions;
    }

    /**
     * Marks the beginning of a read operation that might block.
     *
     * @throws ClosedChannelException if the channel is closed
     * @throws NotYetConnectedException if the channel is not yet connected
     */
    private void beginRead(boolean blocking) throws ClosedChannelException {
        if (blocking) {
            // set hook for Thread.interrupt
            begin();

            synchronized (stateLock) {
                ensureOpenAndConnected();
                // record thread so it can be signalled if needed
                readerThread = NativeThread.current();
            }
        } else {
            ensureOpenAndConnected();
        }
    }

    /**
     * Marks the end of a read operation that may have blocked.
     *
     * @throws AsynchronousCloseException if the channel was closed due to this
     * thread being interrupted on a blocking read operation.
     */
    private void endRead(boolean blocking, boolean completed)
        throws AsynchronousCloseException
    {
        if (blocking) {
            synchronized (stateLock) {
                readerThread = 0;
                // notify any thread waiting in implCloseSelectableChannel
                if (state == ST_CLOSING) {
                    stateLock.notifyAll();
                }
            }
            // remove hook for Thread.interrupt
            end(completed);
        }
    }

    @Override
    public int read(ByteBuffer buf) throws IOException {
        Objects.requireNonNull(buf);

        readLock.lock();
        try {
            boolean blocking = isBlocking();
            int n = 0;
            try {
                beginRead(blocking);

                // check if input is shutdown
                if (isInputClosed)
                    return IOStatus.EOF;

                n = IOUtil.read(fd, buf, -1, nd);
                if (n == IOStatus.UNAVAILABLE && blocking) {
                    do {
                        park(Net.POLLIN);
                        n = IOUtil.read(fd, buf, -1, nd);
                    } while (n == IOStatus.UNAVAILABLE && isOpen());
                }

            } finally {
                endRead(blocking, n > 0);
                if (n <= 0 && isInputClosed)
                    return IOStatus.EOF;
            }
            return IOStatus.normalize(n);
        } finally {
            readLock.unlock();
        }
    }

    @Override
    public long read(ByteBuffer[] dsts, int offset, int length)
        throws IOException
    {
        Objects.checkFromIndexSize(offset, length, dsts.length);

        readLock.lock();
        try {
            boolean blocking = isBlocking();
            long n = 0;
            try {
                beginRead(blocking);

                // check if input is shutdown
                if (isInputClosed)
                    return IOStatus.EOF;

                n = IOUtil.read(fd, dsts, offset, length, nd);
                if (n == IOStatus.UNAVAILABLE && blocking) {
                    do {
                        park(Net.POLLIN);
                        n = IOUtil.read(fd, dsts, offset, length, nd);
                    } while (n == IOStatus.UNAVAILABLE && isOpen());
                }

            } finally {
                endRead(blocking, n > 0);
                if (n <= 0 && isInputClosed)
                    return IOStatus.EOF;
            }
            return IOStatus.normalize(n);
        } finally {
            readLock.unlock();
        }
    }

    /**
     * Marks the beginning of a write operation that might block.
     *
     * @throws ClosedChannelException if the channel is closed or output shutdown
     * @throws NotYetConnectedException if the channel is not yet connected
     */
    private void beginWrite(boolean blocking) throws ClosedChannelException {
        if (blocking) {
            // set hook for Thread.interrupt
            begin();

            synchronized (stateLock) {
                ensureOpenAndConnected();
                if (isOutputClosed)
                    throw new ClosedChannelException();
                // record thread so it can be signalled if needed
                writerThread = NativeThread.current();
            }
        } else {
            ensureOpenAndConnected();
        }
    }

    /**
     * Marks the end of a write operation that may have blocked.
     *
     * @throws AsynchronousCloseException if the channel was closed due to this
     * thread being interrupted on a blocking write operation.
     */
    private void endWrite(boolean blocking, boolean completed)
        throws AsynchronousCloseException
    {
        if (blocking) {
            synchronized (stateLock) {
                writerThread = 0;
                // notify any thread waiting in implCloseSelectableChannel
                if (state == ST_CLOSING) {
                    stateLock.notifyAll();
                }
            }
            // remove hook for Thread.interrupt
            end(completed);
        }
    }

    @Override
    public int write(ByteBuffer buf) throws IOException {
        Objects.requireNonNull(buf);

        writeLock.lock();
        try {
            boolean blocking = isBlocking();
            int n = 0;
            try {
                beginWrite(blocking);

                n = IOUtil.write(fd, buf, -1, nd);
                if (n == IOStatus.UNAVAILABLE && blocking) {
                    do {
                        park(Net.POLLOUT);
                        n = IOUtil.write(fd, buf, -1, nd);
                    } while (n == IOStatus.UNAVAILABLE && isOpen());
                }

            } finally {
                endWrite(blocking, n > 0);
                if (n <= 0 && isOutputClosed)
                    throw new AsynchronousCloseException();
            }
            return IOStatus.normalize(n);
        } finally {
            writeLock.unlock();
        }
    }

    @Override
    public long write(ByteBuffer[] srcs, int offset, int length)
        throws IOException
    {
        Objects.checkFromIndexSize(offset, length, srcs.length);

        writeLock.lock();
        try {
            boolean blocking = isBlocking();
            long n = 0;
            try {
                beginWrite(blocking);

                n = IOUtil.write(fd, srcs, offset, length, nd);
                if (n == IOStatus.UNAVAILABLE && blocking) {
                    do {
                        park(Net.POLLOUT);
                        n = IOUtil.write(fd, srcs, offset, length, nd);
                    } while (n == IOStatus.UNAVAILABLE && isOpen());
                }

            } finally {
                endWrite(blocking, n > 0);
                if (n <= 0 && isOutputClosed)
                    throw new AsynchronousCloseException();
            }
            return IOStatus.normalize(n);
        } finally {
            writeLock.unlock();
        }
    }

    /**
     * Writes a byte of out of band data.
     */
    int sendOutOfBandData(byte b) throws IOException {
        writeLock.lock();
        try {
            boolean blocking = isBlocking();
            int n = 0;
            try {
                beginWrite(blocking);
<<<<<<< HEAD

                n = Net.sendOOB(fd, b);
                if (n == IOStatus.UNAVAILABLE && blocking) {
                    throw new RuntimeException("not implemented");
=======
                if (blocking) {
                    do {
                        n = Net.sendOOB(fd, b);
                    } while (n == IOStatus.INTERRUPTED && isOpen());
                } else {
                    n = Net.sendOOB(fd, b);
>>>>>>> 59afb1ff
                }

            } finally {
                endWrite(blocking, n > 0);
                if (n <= 0 && isOutputClosed)
                    throw new AsynchronousCloseException();
            }
            return IOStatus.normalize(n);
        } finally {
            writeLock.unlock();
        }
    }

    @Override
    protected void implConfigureBlocking(boolean block) throws IOException {
        readLock.lock();
        try {
            writeLock.lock();
            try {
                synchronized (stateLock) {
                    ensureOpen();
                    // do nothing
                }
            } finally {
                writeLock.unlock();
            }
        } finally {
            readLock.unlock();
        }
    }

    /**
     * Returns the local address, or null if not bound
     */
    InetSocketAddress localAddress() {
        synchronized (stateLock) {
            return localAddress;
        }
    }

    /**
     * Returns the remote address, or null if not connected
     */
    InetSocketAddress remoteAddress() {
        synchronized (stateLock) {
            return remoteAddress;
        }
    }

    @Override
    public SocketChannel bind(SocketAddress local) throws IOException {
        readLock.lock();
        try {
            writeLock.lock();
            try {
                synchronized (stateLock) {
                    ensureOpen();
                    if (state == ST_CONNECTIONPENDING)
                        throw new ConnectionPendingException();
                    if (localAddress != null)
                        throw new AlreadyBoundException();
                    InetSocketAddress isa = (local == null) ?
                        new InetSocketAddress(0) : Net.checkAddress(local);
                    SecurityManager sm = System.getSecurityManager();
                    if (sm != null) {
                        sm.checkListen(isa.getPort());
                    }
                    NetHooks.beforeTcpBind(fd, isa.getAddress(), isa.getPort());
                    Net.bind(fd, isa.getAddress(), isa.getPort());
                    localAddress = Net.localAddress(fd);
                }
            } finally {
                writeLock.unlock();
            }
        } finally {
            readLock.unlock();
        }
        return this;
    }

    @Override
    public boolean isConnected() {
        return (state == ST_CONNECTED);
    }

    @Override
    public boolean isConnectionPending() {
        return (state == ST_CONNECTIONPENDING);
    }

    /**
     * Marks the beginning of a connect operation that might block.
     * @param blocking true if configured blocking
     * @param isa the remote address
     * @throws ClosedChannelException if the channel is closed
     * @throws AlreadyConnectedException if already connected
     * @throws ConnectionPendingException is a connection is pending
     * @throws IOException if the pre-connect hook fails
     */
    private void beginConnect(boolean blocking, InetSocketAddress isa)
        throws IOException
    {
        if (blocking) {
            // set hook for Thread.interrupt
            begin();
        }
        synchronized (stateLock) {
            ensureOpen();
            int state = this.state;
            if (state == ST_CONNECTED)
                throw new AlreadyConnectedException();
            if (state == ST_CONNECTIONPENDING)
                throw new ConnectionPendingException();
            assert state == ST_UNCONNECTED;
            this.state = ST_CONNECTIONPENDING;

            if (localAddress == null)
                NetHooks.beforeTcpConnect(fd, isa.getAddress(), isa.getPort());
            remoteAddress = isa;

            if (blocking) {
                // record thread so it can be signalled if needed
                readerThread = NativeThread.current();
            }
        }
    }

    /**
     * Marks the end of a connect operation that may have blocked.
     *
     * @throws AsynchronousCloseException if the channel was closed due to this
     * thread being interrupted on a blocking connect operation.
     * @throws IOException if completed and unable to obtain the local address
     */
    private void endConnect(boolean blocking, boolean completed)
        throws IOException
    {
        endRead(blocking, completed);

        if (completed) {
            synchronized (stateLock) {
                if (state == ST_CONNECTIONPENDING) {
                    localAddress = Net.localAddress(fd);
                    state = ST_CONNECTED;
                }
            }
        }
    }

    @Override
    public boolean connect(SocketAddress sa) throws IOException {
        InetSocketAddress isa = Net.checkAddress(sa);
        SecurityManager sm = System.getSecurityManager();
        if (sm != null)
            sm.checkConnect(isa.getAddress().getHostAddress(), isa.getPort());

        InetAddress ia = isa.getAddress();
        if (ia.isAnyLocalAddress())
            ia = InetAddress.getLocalHost();

        try {
            readLock.lock();
            try {
                writeLock.lock();
                try {
                    boolean blocking = isBlocking();
                    boolean connected = false;
                    try {
                        beginConnect(blocking, isa);
                        int n = Net.connect(fd, ia, isa.getPort());
                        if (n == IOStatus.UNAVAILABLE && blocking) {
                            do {
                                park(Net.POLLOUT);
                                n = Net.pollConnectNow(fd);
                            } while (n == 0 && isOpen());
                        }
                        connected = (n > 0) && isOpen();
                    } finally {
                        endConnect(blocking, connected);
                    }
                    return connected;
                } finally {
                    writeLock.unlock();
                }
            } finally {
                readLock.unlock();
            }
        } catch (IOException ioe) {
            // connect failed, close the channel
            close();
            throw SocketExceptions.of(ioe, isa);
        }
    }

    /**
     * Marks the beginning of a finishConnect operation that might block.
     *
     * @throws ClosedChannelException if the channel is closed
     * @throws NoConnectionPendingException if no connection is pending
     */
    private void beginFinishConnect(boolean blocking) throws ClosedChannelException {
        if (blocking) {
            // set hook for Thread.interrupt
            begin();
        }
        synchronized (stateLock) {
            ensureOpen();
            if (state != ST_CONNECTIONPENDING)
                throw new NoConnectionPendingException();
            if (blocking) {
                // record thread so it can be signalled if needed
                readerThread = NativeThread.current();
            }
        }
    }

    /**
     * Marks the end of a finishConnect operation that may have blocked.
     *
     * @throws AsynchronousCloseException if the channel was closed due to this
     * thread being interrupted on a blocking connect operation.
     * @throws IOException if completed and unable to obtain the local address
     */
    private void endFinishConnect(boolean blocking, boolean completed)
        throws IOException
    {
        endRead(blocking, completed);

        if (completed) {
            synchronized (stateLock) {
                if (state == ST_CONNECTIONPENDING) {
                    localAddress = Net.localAddress(fd);
                    state = ST_CONNECTED;
                }
            }
        }
    }

    @Override
    public boolean finishConnect() throws IOException {
        try {
            readLock.lock();
            try {
                writeLock.lock();
                try {
                    // no-op if already connected
                    if (isConnected())
                        return true;

                    boolean blocking = isBlocking();
                    boolean connected = false;
                    try {
                        beginFinishConnect(blocking);
                        int n = Net.pollConnectNow(fd);
                        if (n == 0 && blocking) {
                            do {
<<<<<<< HEAD
                                park(Net.POLLOUT);
                                n = Net.pollConnectNow(fd);
                            } while (n == 0 && isOpen());
=======
                                n = Net.pollConnect(fd, -1);
                            } while ((n == 0 || n == IOStatus.INTERRUPTED) && isOpen());
                        } else {
                            n = Net.pollConnect(fd, 0);
>>>>>>> 59afb1ff
                        }
                        connected = (n > 0) && isOpen();
                    } finally {
                        endFinishConnect(blocking, connected);
                    }
                    assert (blocking && connected) ^ !blocking;
                    return connected;
                } finally {
                    writeLock.unlock();
                }
            } finally {
                readLock.unlock();
            }
        } catch (IOException ioe) {
            // connect failed, close the channel
            close();
            throw SocketExceptions.of(ioe, remoteAddress);
        }
    }

    /**
     * Invoked by implCloseChannel to close the channel.
     *
     * This method waits for outstanding I/O operations to complete. When in
     * blocking mode, the socket is pre-closed and the threads in blocking I/O
     * operations are signalled to ensure that the outstanding I/O operations
     * complete quickly.
     *
     * If the socket is connected then it is shutdown by this method. The
     * shutdown ensures that the peer reads EOF for the case that the socket is
     * not pre-closed or closed by this method.
     *
     * The socket is closed by this method when it is not registered with a
     * Selector. Note that a channel configured blocking may be registered with
     * a Selector. This arises when a key is canceled and the channel configured
     * to blocking mode before the key is flushed from the Selector.
     */
    @Override
    protected void implCloseSelectableChannel() throws IOException {
        assert !isOpen();

        boolean blocking;
        boolean connected;
        boolean interrupted = false;

        // set state to ST_CLOSING
        synchronized (stateLock) {
            assert state < ST_CLOSING;
            blocking = isBlocking();
            connected = (state == ST_CONNECTED);
            state = ST_CLOSING;
        }

        // wait for any outstanding I/O operations to complete
        if (blocking) {
            synchronized (stateLock) {
                assert state == ST_CLOSING;

                // unpark and wait for fibers to complete I/O operations
                if (NativeThread.isFiber(readerThread) ||
                        NativeThread.isFiber(writerThread)) {
                    Poller.stopPoll(fdVal);

                    while (NativeThread.isFiber(readerThread) ||
                            NativeThread.isFiber(writerThread)) {
                        try {
                            stateLock.wait();
                        } catch (InterruptedException e) {
                            interrupted = true;
                        }
                    }
                }

                // interrupt and wait for kernel threads to complete I/O operations
                long reader = readerThread;
                long writer = writerThread;
                if (NativeThread.isKernelThread(reader) ||
                        NativeThread.isKernelThread(writer)) {
                    nd.preClose(fd);
                    connected = false; // fd is no longer connected socket

                    if (NativeThread.isKernelThread(reader))
                        NativeThread.signal(reader);
                    if (NativeThread.isKernelThread(writer))
                        NativeThread.signal(writer);

                    // wait for blocking I/O operations to end
                    while (NativeThread.isKernelThread(readerThread) ||
                            NativeThread.isKernelThread(writerThread)) {
                        try {
                            stateLock.wait();
                        } catch (InterruptedException e) {
                            interrupted = true;
                        }
                    }
                }
            }
        } else {
            // non-blocking mode: wait for read/write to complete
            readLock.lock();
            try {
                writeLock.lock();
                writeLock.unlock();
            } finally {
                readLock.unlock();
            }
        }

        // set state to ST_KILLPENDING
        synchronized (stateLock) {
            assert state == ST_CLOSING;
            // if connected and the channel is registered with a Selector then
            // shutdown the output if possible so that the peer reads EOF. If
            // SO_LINGER is enabled and set to a non-zero value then it needs to
            // be disabled so that the Selector does not wait when it closes
            // the socket.
            if (connected && isRegistered()) {
                try {
                    SocketOption<Integer> opt = StandardSocketOptions.SO_LINGER;
                    int interval = (int) Net.getSocketOption(fd, Net.UNSPEC, opt);
                    if (interval != 0) {
                        if (interval > 0) {
                            // disable SO_LINGER
                            Net.setSocketOption(fd, Net.UNSPEC, opt, -1);
                        }
                        Net.shutdown(fd, Net.SHUT_WR);
                    }
                } catch (IOException ignore) { }
            }
            state = ST_KILLPENDING;
        }

        // close socket if not registered with Selector
        if (!isRegistered())
            kill();

        // restore interrupt status
        if (interrupted)
            Thread.currentThread().interrupt();
    }

    @Override
    public void kill() throws IOException {
        synchronized (stateLock) {
            if (state == ST_KILLPENDING) {
                state = ST_KILLED;
                nd.close(fd);
            }
        }
    }

    @Override
    public SocketChannel shutdownInput() throws IOException {
        synchronized (stateLock) {
            ensureOpen();
            if (!isConnected())
                throw new NotYetConnectedException();
            if (!isInputClosed) {
                Net.shutdown(fd, Net.SHUT_RD);
                long reader = readerThread;
                if (NativeThread.isFiber(reader)) {
                    Poller.stopPoll(fdVal, Net.POLLIN);
                } else if (NativeThread.isKernelThread(reader)) {
                    NativeThread.signal(reader);
                }
                isInputClosed = true;
            }
            return this;
        }
    }

    @Override
    public SocketChannel shutdownOutput() throws IOException {
        synchronized (stateLock) {
            ensureOpen();
            if (!isConnected())
                throw new NotYetConnectedException();
            if (!isOutputClosed) {
                Net.shutdown(fd, Net.SHUT_WR);
                long writer = writerThread;
                if (NativeThread.isFiber(writer)) {
                    Poller.stopPoll(fdVal, Net.POLLOUT);
                } else if (NativeThread.isKernelThread(writer)) {
                    NativeThread.signal(writer);
                }
                isOutputClosed = true;
            }
            return this;
        }
    }

    boolean isInputOpen() {
        return !isInputClosed;
    }

    boolean isOutputOpen() {
        return !isOutputClosed;
    }

    /**
     * Poll this channel's socket for reading up to the given timeout.
     * @return {@code true} if the socket is polled
     */
    boolean pollRead(long nanos) throws IOException {
        boolean blocking = isBlocking();
        assert Thread.holdsLock(blockingLock()) && blocking;

        readLock.lock();
        try {
            boolean polled = false;
            try {
                beginRead(blocking);
                int events = Net.pollNow(fd, Net.POLLIN);
                if (events == 0) {
                    park(Net.POLLIN, nanos);
                    events = Net.pollNow(fd, Net.POLLIN);
                }
                polled = (events != 0);
            } finally {
                endRead(blocking, polled);
            }
            return polled;
        } finally {
            readLock.unlock();
        }
    }

    /**
     * Poll this channel's socket for a connection, up to the given timeout.
     * @return {@code true} if the socket is polled
     */
    boolean pollConnected(long nanos) throws IOException {
        boolean blocking = isBlocking();
        assert Thread.holdsLock(blockingLock()) && blocking;

        readLock.lock();
        try {
            writeLock.lock();
            try {
                boolean polled = false;
                try {
                    beginFinishConnect(blocking);
                    int events = Net.pollNow(fd, Net.POLLCONN);
                    if (events == 0) {
                        park(Net.POLLCONN, nanos);
                        events = Net.pollNow(fd, Net.POLLCONN);
                    }
                    polled = (events != 0);
                } finally {
                    // invoke endFinishConnect with completed = false so that
                    // the state is not changed to ST_CONNECTED. The socket
                    // adaptor will use finishConnect to finish.
                    endFinishConnect(blocking, /*completed*/false);
                }
                return polled;
            } finally {
                writeLock.unlock();
            }
        } finally {
            readLock.unlock();
        }
    }

    /**
     * Translates native poll revent ops into a ready operation ops
     */
    public boolean translateReadyOps(int ops, int initialOps, SelectionKeyImpl ski) {
        int intOps = ski.nioInterestOps();
        int oldOps = ski.nioReadyOps();
        int newOps = initialOps;

        if ((ops & Net.POLLNVAL) != 0) {
            // This should only happen if this channel is pre-closed while a
            // selection operation is in progress
            // ## Throw an error if this channel has not been pre-closed
            return false;
        }

        if ((ops & (Net.POLLERR | Net.POLLHUP)) != 0) {
            newOps = intOps;
            ski.nioReadyOps(newOps);
            return (newOps & ~oldOps) != 0;
        }

        boolean connected = isConnected();
        if (((ops & Net.POLLIN) != 0) &&
            ((intOps & SelectionKey.OP_READ) != 0) && connected)
            newOps |= SelectionKey.OP_READ;

        if (((ops & Net.POLLCONN) != 0) &&
            ((intOps & SelectionKey.OP_CONNECT) != 0) && isConnectionPending())
            newOps |= SelectionKey.OP_CONNECT;

        if (((ops & Net.POLLOUT) != 0) &&
            ((intOps & SelectionKey.OP_WRITE) != 0) && connected)
            newOps |= SelectionKey.OP_WRITE;

        ski.nioReadyOps(newOps);
        return (newOps & ~oldOps) != 0;
    }

    public boolean translateAndUpdateReadyOps(int ops, SelectionKeyImpl ski) {
        return translateReadyOps(ops, ski.nioReadyOps(), ski);
    }

    public boolean translateAndSetReadyOps(int ops, SelectionKeyImpl ski) {
        return translateReadyOps(ops, 0, ski);
    }

    /**
     * Translates an interest operation set into a native poll event set
     */
    public int translateInterestOps(int ops) {
        int newOps = 0;
        if ((ops & SelectionKey.OP_READ) != 0)
            newOps |= Net.POLLIN;
        if ((ops & SelectionKey.OP_WRITE) != 0)
            newOps |= Net.POLLOUT;
        if ((ops & SelectionKey.OP_CONNECT) != 0)
            newOps |= Net.POLLCONN;
        return newOps;
    }

    public FileDescriptor getFD() {
        return fd;
    }

    public int getFDVal() {
        return fdVal;
    }

    @Override
    public String toString() {
        StringBuilder sb = new StringBuilder();
        sb.append(this.getClass().getSuperclass().getName());
        sb.append('[');
        if (!isOpen())
            sb.append("closed");
        else {
            synchronized (stateLock) {
                switch (state) {
                case ST_UNCONNECTED:
                    sb.append("unconnected");
                    break;
                case ST_CONNECTIONPENDING:
                    sb.append("connection-pending");
                    break;
                case ST_CONNECTED:
                    sb.append("connected");
                    if (isInputClosed)
                        sb.append(" ishut");
                    if (isOutputClosed)
                        sb.append(" oshut");
                    break;
                }
                InetSocketAddress addr = localAddress();
                if (addr != null) {
                    sb.append(" local=");
                    sb.append(Net.getRevealedLocalAddressAsString(addr));
                }
                if (remoteAddress() != null) {
                    sb.append(" remote=");
                    sb.append(remoteAddress().toString());
                }
            }
        }
        sb.append(']');
        return sb.toString();
    }
}<|MERGE_RESOLUTION|>--- conflicted
+++ resolved
@@ -52,6 +52,7 @@
 import java.util.Set;
 import java.util.concurrent.locks.ReentrantLock;
 
+import jdk.internal.misc.Strands;
 import sun.net.NetHooks;
 import sun.net.ext.ExtendedSocketOptions;
 import sun.net.util.SocketExceptions;
@@ -110,6 +111,9 @@
     // Socket adaptor, created on demand
     private Socket socket;
 
+    // lazily set to true when the socket is configured non-blocking
+    private volatile boolean nonBlocking;
+
     // -- End of fields protected by stateLock
 
 
@@ -117,16 +121,7 @@
     //
     SocketChannelImpl(SelectorProvider sp) throws IOException {
         super(sp);
-
-        FileDescriptor fd = Net.socket(true);
-        try {
-            IOUtil.configureBlocking(fd, false);
-        } catch (IOException ioe) {
-            nd.close(fd);
-            throw ioe;
-        }
-
-        this.fd = fd;
+        this.fd = Net.socket(true);
         this.fdVal = IOUtil.fdVal(fd);
     }
 
@@ -134,8 +129,6 @@
         throws IOException
     {
         super(sp);
-        IOUtil.configureBlocking(fd, false);
-
         this.fd = fd;
         this.fdVal = IOUtil.fdVal(fd);
         if (bound) {
@@ -151,14 +144,6 @@
         throws IOException
     {
         super(sp);
-
-        try {
-            IOUtil.configureBlocking(fd, false);
-        } catch (IOException ioe) {
-            nd.close(fd);
-            throw ioe;
-        }
-
         this.fd = fd;
         this.fdVal = IOUtil.fdVal(fd);
         synchronized (stateLock) {
@@ -308,6 +293,19 @@
     @Override
     public final Set<SocketOption<?>> supportedOptions() {
         return DefaultOptionsHolder.defaultOptions;
+    }
+
+    /**
+     * Ensures that the socket is configured non-blocking when the current
+     * strand is a fiber or a timeout is specified.
+     * @throws IOException if there is an I/O error changing the blocking mode
+     */
+    private void maybeConfigureNonBlocking(FileDescriptor fd) throws IOException {
+        assert readLock.isHeldByCurrentThread() || writeLock.isHeldByCurrentThread();
+        if (!nonBlocking && (Strands.currentStrand() instanceof Fiber)) {
+            IOUtil.configureBlocking(fd, false);
+            nonBlocking = true;
+        }
     }
 
     /**
@@ -368,12 +366,13 @@
                 if (isInputClosed)
                     return IOStatus.EOF;
 
+                maybeConfigureNonBlocking(fd);
                 n = IOUtil.read(fd, buf, -1, nd);
-                if (n == IOStatus.UNAVAILABLE && blocking) {
+                if (blocking && IOStatus.okayToRetry(n)) {
                     do {
                         park(Net.POLLIN);
                         n = IOUtil.read(fd, buf, -1, nd);
-                    } while (n == IOStatus.UNAVAILABLE && isOpen());
+                    } while (IOStatus.okayToRetry(n) && isOpen());
                 }
 
             } finally {
@@ -404,12 +403,13 @@
                 if (isInputClosed)
                     return IOStatus.EOF;
 
+                maybeConfigureNonBlocking(fd);
                 n = IOUtil.read(fd, dsts, offset, length, nd);
-                if (n == IOStatus.UNAVAILABLE && blocking) {
+                if (blocking && IOStatus.okayToRetry(n)) {
                     do {
                         park(Net.POLLIN);
                         n = IOUtil.read(fd, dsts, offset, length, nd);
-                    } while (n == IOStatus.UNAVAILABLE && isOpen());
+                    } while (IOStatus.okayToRetry(n) && isOpen());
                 }
 
             } finally {
@@ -479,12 +479,13 @@
             try {
                 beginWrite(blocking);
 
+                maybeConfigureNonBlocking(fd);
                 n = IOUtil.write(fd, buf, -1, nd);
-                if (n == IOStatus.UNAVAILABLE && blocking) {
+                if (blocking && IOStatus.okayToRetry(n)) {
                     do {
                         park(Net.POLLOUT);
                         n = IOUtil.write(fd, buf, -1, nd);
-                    } while (n == IOStatus.UNAVAILABLE && isOpen());
+                    } while (IOStatus.okayToRetry(n) && isOpen());
                 }
 
             } finally {
@@ -511,12 +512,13 @@
             try {
                 beginWrite(blocking);
 
+                maybeConfigureNonBlocking(fd);
                 n = IOUtil.write(fd, srcs, offset, length, nd);
-                if (n == IOStatus.UNAVAILABLE && blocking) {
+                if (blocking && IOStatus.okayToRetry(n)) {
                     do {
                         park(Net.POLLOUT);
                         n = IOUtil.write(fd, srcs, offset, length, nd);
-                    } while (n == IOStatus.UNAVAILABLE && isOpen());
+                    } while (IOStatus.okayToRetry(n) && isOpen());
                 }
 
             } finally {
@@ -540,19 +542,11 @@
             int n = 0;
             try {
                 beginWrite(blocking);
-<<<<<<< HEAD
-
+
+                maybeConfigureNonBlocking(fd);
                 n = Net.sendOOB(fd, b);
-                if (n == IOStatus.UNAVAILABLE && blocking) {
+                if (blocking && IOStatus.okayToRetry(n)) {
                     throw new RuntimeException("not implemented");
-=======
-                if (blocking) {
-                    do {
-                        n = Net.sendOOB(fd, b);
-                    } while (n == IOStatus.INTERRUPTED && isOpen());
-                } else {
-                    n = Net.sendOOB(fd, b);
->>>>>>> 59afb1ff
                 }
 
             } finally {
@@ -574,7 +568,10 @@
             try {
                 synchronized (stateLock) {
                     ensureOpen();
-                    // do nothing
+                    // no-op if already configured non-blocking for fiber use
+                    if (!nonBlocking) {
+                        IOUtil.configureBlocking(fd, block);
+                    }
                 }
             } finally {
                 writeLock.unlock();
@@ -722,8 +719,9 @@
                     boolean connected = false;
                     try {
                         beginConnect(blocking, isa);
+                        maybeConfigureNonBlocking(fd);
                         int n = Net.connect(fd, ia, isa.getPort());
-                        if (n == IOStatus.UNAVAILABLE && blocking) {
+                        if (blocking && IOStatus.okayToRetry(n)) {
                             do {
                                 park(Net.POLLOUT);
                                 n = Net.pollConnectNow(fd);
@@ -809,16 +807,9 @@
                         int n = Net.pollConnectNow(fd);
                         if (n == 0 && blocking) {
                             do {
-<<<<<<< HEAD
                                 park(Net.POLLOUT);
                                 n = Net.pollConnectNow(fd);
                             } while (n == 0 && isOpen());
-=======
-                                n = Net.pollConnect(fd, -1);
-                            } while ((n == 0 || n == IOStatus.INTERRUPTED) && isOpen());
-                        } else {
-                            n = Net.pollConnect(fd, 0);
->>>>>>> 59afb1ff
                         }
                         connected = (n > 0) && isOpen();
                     } finally {
