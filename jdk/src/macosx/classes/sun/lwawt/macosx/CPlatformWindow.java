--- conflicted
+++ resolved
@@ -925,18 +925,14 @@
 
         final Rectangle oldB = nativeBounds;
         nativeBounds = new Rectangle(x, y, width, height);
-<<<<<<< HEAD
-
+        final GraphicsConfiguration oldGC = peer.getGraphicsConfiguration();
+
+        final GraphicsConfiguration newGC = peer.getGraphicsConfiguration();
+        // System-dependent appearance optimization.
         if (peer != null) {
             peer.notifyReshape(x, y, width, height);
         }
 
-=======
-        final GraphicsConfiguration oldGC = peer.getGraphicsConfiguration();
-        peer.notifyReshape(x, y, width, height);
-        final GraphicsConfiguration newGC = peer.getGraphicsConfiguration();
-        // System-dependent appearance optimization.
->>>>>>> 4b19ae18
         if ((byUser && !oldB.getSize().equals(nativeBounds.getSize()))
             || isFullScreenAnimationOn || !Objects.equals(newGC, oldGC)) {
             flushBuffers();
